[tool.poetry]
name = "simple-sftp"
version = "0.1"
description = "Simple SFTP python client based on ssh2-python package"
authors = ["Ivan Fedorov <inbox@titaniumhocker.ru>"]
license = "MIT"
readme = "README.rst"
homepage = "https://github.com/TitaniumHocker/simple-sftp"
repository = "https://github.com/TitaniumHocker/simple-sftp"
documentation = "https://simple-sftp.rtfd.io"
keywords = [
    "sftp", "ssh"
]
classifiers = [
    "Development Status :: 3 - Alpha",
    "License :: OSI Approved :: MIT License",
    "Programming Language :: Python",
    "Programming Language :: Python :: 3.6",
    "Programming Language :: Python :: 3.7",
    "Programming Language :: Python :: 3.8",
    "Programming Language :: Python :: 3.9",
    "Intended Audience :: Developers",
    "Operating System :: POSIX :: Linux",
    "Topic :: Internet",
    "Topic :: Software Development :: Libraries",
    "Topic :: Software Development :: Libraries :: Python Modules"
]

[tool.poetry.urls]
"Bug Tracker" = "https://github.com/TitaniumHocker/simple-sftp/issues"

[tool.poetry.dependencies]
python = "^3.6"
ssh2-python = "^0.26.0"

[tool.poetry.dev-dependencies]
<<<<<<< HEAD
tox = "^3.21.4"
mypy = "^0.800"
=======
mypy = "^0.812"
>>>>>>> 2d320d13
pytest = "^6.2.2"
jedi = "^0.18.0"
flake8 = "^3.8.4"
isort = "^5.7.0"
pytest-cov = "^2.11.1"
pytest-sftpserver = "^1.3.0"
coverage = {extras = ["toml"], version = "^5.4"}
rstcheck = "^3.3.1"
flake8-isort = "^4.0.0"
flakehell = "^0.9.0"
flake8-docstrings = "^1.5.0"
factory-boy = "^3.2.0"
pytest-factoryboy = "^2.1.0"
black = "^20.8b1"
flake8-black = "^0.2.1"

[build-system]
requires = ["poetry>=0.12"]
build-backend = "poetry.masonry.api"

[tool.flakehell]
format = "colored"
max_line_length = 100

[tool.flakehell.plugins]
pyflakes = ["+*"]
pycodestyle = ["+*", "-W503"]
flake8-docstrings = ["+*", "-D400", "-D107", "-D204", "-D105"]
flake8-isort = ["+*"]
flake8-black = ["+*"]

[tool.flakehell.exceptions."tests/*"]
flake8-docstrings = ["-*"]
pycodestyle = ["-F401"]

[tool.isort]
profile = "hug"
src_paths = ["simple_sftp", "tests"]

[tool.pytest.ini_options]
testpaths = [
    "tests"
]

[tool.coverage.run]
source = [
    "simple_sftp"
]

[tool.coverage.report]
fail_under = 80
show_missing = true

[tool.tox]
legacy_tox_ini = """
[tox]
envlist = py36,py37,py38,py39
isolated_build = True

[tox:.package]
basepython = python3

[testenv]
commands = pytest
deps =
    pytest
"""<|MERGE_RESOLUTION|>--- conflicted
+++ resolved
@@ -34,12 +34,8 @@
 ssh2-python = "^0.26.0"
 
 [tool.poetry.dev-dependencies]
-<<<<<<< HEAD
 tox = "^3.21.4"
-mypy = "^0.800"
-=======
 mypy = "^0.812"
->>>>>>> 2d320d13
 pytest = "^6.2.2"
 jedi = "^0.18.0"
 flake8 = "^3.8.4"
